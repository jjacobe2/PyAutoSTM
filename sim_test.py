''' sim_test.py

    Script running tcp control test meant to run on simulator to show tcp command functionality + path finding functionality

    Test meant to run on Nanonis STM Simulator v5, dealing with an idealized "scan", with 6 molecules randomly placed. Goal of manipulating
    molecules into a hexagonal pattern

    Juwan Jeremy Jacobe
    University of Notre Dame

    Last modified: 24 Oct 2022
'''

import numpy as np
import matplotlib.pyplot as plt
import time

import utils.astar as astar

from stmmap import STMMap
from tcp import Nanonis

BIAS_SCAN = 10e-3 # 10 mV
SETPOINT_SCAN = 500e-12 # 500pA
BIAS_MANIP = 10e-3 # 10 mV
SETPOINT_MANIP = 80e-9 # 80nA
SPEED_MANIP = 1e-9 # 1nm/s

WIDTH = 4

def generate_square_blob(image, y_c, x_c, width = WIDTH):
    ''' Function to generate a "square blob" on an image represented by
    a boolean 2D numpy array

    Args:
        image (np.array): image represented as binary 2d array
        x_c (int): pixel x location of center of blob 
        y_c (int): pixel y location of center of blob (note: origin is top left of image)
        width (int): desired width of blob in pixels
    '''

    new_image = image.copy()

    # Get arrays for the x and y indices to turn on in array
    pixels_x = np.arange(x_c - int(width/2), x_c + int(width/2), 1)
    pixels_y = np.arange(y_c - int(width/2), y_c + int(width/2), 1)

    # Turn on pixels
    for pixel_y in pixels_y:
        for pixel_x in pixels_x:
            new_image[pixel_y, pixel_x] = 1

    return new_image
    
def annihilate_square_blob(image, y_c, x_c, width = WIDTH):
    ''' Function for annihilating a square blob from an image given its coordinates
    '''

    new_image = image.copy()

    # Extra two pixels to make sure to annihilate whole blob -- DEF FIND ANOTHER WAY TO DO THIS
    width = width + 4

    # Get arrays for the x and y indices to turn on in array
    pixels_x = np.arange(x_c - int(width/2), x_c + int(width/2), 1)
    pixels_y = np.arange(y_c - int(width/2), y_c + int(width/2), 1)

    # Turn off pixels
    for pixel_y in pixels_y:
        for pixel_x in pixels_x:
            new_image[pixel_y, pixel_x] = 0

    return new_image
    
def generate_example_image(molecule_R, N=256, M=256):
    ''' Function to generate a toy STM image

        For now, constrained to being a 256x256 image

        Args:
            molecule_R (Nx2): pixels representing locations of molecules.
            For a single molecule_r, the first entry (0th index) is y while the
            second entry (1st index) is x
    '''

    # Initialize image
    img = np.zeros((N, M))

    # Generate blobs at desired locations
    for molecule_r in molecule_R:
        img = generate_square_blob(img, molecule_r[0], molecule_r[1])

    return img

def follow_path(tcp_client : Nanonis, stm_map : STMMap, path_arr : list, V_arr : list, I_arr : list, 
    z_arr : list, pos_arr : list, t_arr : list, t0: float, sampling = True):

    # Convert path arr from pixel --> x,y array
    phys_path_arr = stm_map.pixel2point(path_arr)

    # Go through each node in path and move tip to those nodes
    for point in phys_path_arr:
        tcp_client.folme_xyposset(point[0], point[1], wait_end_of_move = 1)
        if sampling:
            V_arr = V_arr + [tcp_client.bias_get()]
            I_arr = I_arr + [tcp_client.current_get()]
            z_arr = z_arr + [tcp_client.zctrl_zposget()]
            t_arr = t_arr + [time.time() - t0]
            x, y = tcp_client.folme_xyposget(wait_for_new = 0)
            pos_arr = pos_arr + [[x, y]]

    return V_arr, I_arr, z_arr, pos_arr, t_arr

def automation_main(molecule_R, final_R, centX, centY, width, height):
    ''' Run the process of automation for given test described in header docstring
    '''

    # Generate image
    test_img = generate_example_image(molecule_R)

    # Initialize STMMap object and tcp client
    stm_img = STMMap(image_data = test_img, centX = centX, centY = centY, width = width, height = height, angle = 0)
    stm = Nanonis()
    stm.connect()

    # Define desired final configuration and do assignment
    stm_img.define_final_configuration(stm_img.pixel2point(final_R))
    stm_img.all_molecules = stm_img.pixel2point(molecule_R)
    stm_img.assign_molecules()

    # Initialize settings of scan
    stm.bias_set(BIAS_SCAN)
    stm.zctrl_setpntset(SETPOINT_SCAN)
    stm.folme_speedset(10e-9, custom_speed_mod = 0) # Use scanning speed
    stm.zctrl_onoffset(1) # Turn on

    # Initialize data arrays
    V_arr = []
    I_arr = []
    z_arr = []
    t_arr = []
    pos_arr = []

    t0 = time.time()

    fig, axes = plt.subplots(1, 2, figsize = (10, 5))

    # Visualize image
    axes[0].set_title('Binary image representation')
    axes[0].imshow(stm_img.raw_image)

    # Visualize physical coordinates of molecules + coordinates of goal configuration
    axes[1].set_title('Physical representation')
    axes[1].scatter(stm_img.all_molecules[:, 0], stm_img.all_molecules[:, 1])
    axes[1].scatter(stm_img.assigned_final_config[:,0], stm_img.assigned_final_config[:, 1])
    axes[1].set_xlim(centX - width/2, centY + width/2)
    axes[1].set_ylim(centY - height/2, centY + height/2)
    plt.show()
    
    # Right now current astar implementation is finicky
    # stm_img_image = np.zeros(stm_img.raw_image.shape)
    stm_img_image = stm_img.raw_image
    
    obstacles1 = [[20, 40], [40, 40], [80, 40], [60, 40], [100, 40], [120, 40], [140, 40], [160, 40], [180, 40]]
    obstacles2 = [[10, 60], [30, 60], [70, 60], [50, 60], [90, 60], [110, 60], [130, 60], [150, 60], [170, 60]]
    obstacles3 = [[20, 140], [40, 140], [80, 140], [60, 140], [100, 140], [120, 140], [140, 140], [160, 140], [180, 140]]
    obstacles = obstacles1 + obstacles2 + obstacles3
    
    for obstacle in obstacles:
        stm_img_image = generate_square_blob(stm_img_image, obstacle[0], obstacle[1])
        
    # Start of primary loop for controlling
    for i in np.arange(stm_img.assigned_init_config.shape[0]):

        # Show image before manipulation
        fig, axes = plt.subplots(1, 1)
        axes.imshow(stm_img_image, cmap = 'gray_r')
        axes.set_title(f'Image before manipulation {i}')
        plt.show()

        # Find path from current position to molecule to be moved
        curr_pos = stm.folme_xyposget(wait_for_new = 1)
        curr_pos = np.array([[curr_pos[0], curr_pos[1]]])
        pixel_start = stm_img.point2pixel(curr_pos)[0]
        pixel_imol_loc = stm_img.point2pixel(np.array([stm_img.assigned_init_config[i, :]]))[0] # Take 0th element as we only want a 2 vector but gives us 1 x 2 array

        # Don't actually take path finding into account for this step -- only needs to be taken to account when manipulating molecule
        pixel_path_arr_starttoi = astar.find_path_array(np.zeros(stm_img.raw_image.shape), 1, pixel_start, pixel_imol_loc)

        # Move to initial molecule
        V_arr, I_arr, z_arr, pos_arr, t_arr = follow_path(stm, stm_img, pixel_path_arr_starttoi, V_arr, I_arr, z_arr, pos_arr, t_arr, t0 = t0)

        # Find path from initial to final
        pixel_fmol_loc = stm_img.point2pixel(np.array([stm_img.assigned_final_config[i, :]]))[0] # Take 0th element as we only want a 2 vector but gives us 1 x 2 array
        stm_img_image = annihilate_square_blob(stm_img_image, pixel_imol_loc[0], pixel_imol_loc[1]) # Take molecule we're working with in map/image for path finding purposes
        
        stm_img_image_map = stm_img_image.copy()
        for py in range(stm_img_image.shape[1]):
            for px in range(stm_img_image.shape[0]):
                if stm_img_image[py, px] == 1:
                    stm_img_image_map[py - 1, px] = 1
                    stm_img_image_map[py + 1, px] = 1
                    stm_img_image_map[py, px - 1] = 1
                    stm_img_image_map[py, px + 1] = 1
                    stm_img_image_map[py - 1, px - 1] = 1
                    stm_img_image_map[py + 1, px - 1] = 1
                    stm_img_image_map[py + 1, px - 1] = 1
                    stm_img_image_map[py - 1, px + 1] = 1
                    
        pixel_path_arr_itof = astar.find_path_array(stm_img_image_map, 1, pixel_imol_loc, pixel_fmol_loc)

        # Show path to move it
        stm_img_image_copy = stm_img_image.copy()
        
        for coord in pixel_path_arr_itof:
            stm_img_image_copy[int(coord[0]), int(coord[1])] = 1
<<<<<<< HEAD
=======
        stm_img_image_copy = generate_square_blob(stm_img_image_copy, int(pixel_path_arr_itof[0, 0]), int(pixel_path_arr_itof[0, 1]))
        fig, axes = plt.subplots(1, 1)
>>>>>>> 7e2567dd
        axes.imshow(stm_img_image_copy, cmap = 'gray_r')
        axes.set_title(f'Path from i to f from manipulation {i}')
        plt.show()

        # Update map/image now that molecule has been move
        stm_img_image = generate_square_blob(stm_img_image, pixel_fmol_loc[0], pixel_fmol_loc[1])

        # Change settings to manipulation mode
        stm.bias_set(BIAS_MANIP)
        stm.zctrl_setpntset(SETPOINT_MANIP)
        stm.folme_speedset(SPEED_MANIP, custom_speed_mod = 1)

        # Move along path from intiial to final
        V_arr, I_arr, z_arr, pos_arr, t_arr = follow_path(stm, stm_img, pixel_path_arr_itof, V_arr, I_arr, z_arr, pos_arr, t_arr, t0 = t0)

        # Set back to scanning mode
        stm.bias_set(BIAS_SCAN)
        stm.zctrl_setpntset(SETPOINT_SCAN)
        stm.folme_speedset(10e-9, custom_speed_mod = 0) # Use scanning speed

        # Show image after manipulation
        fig, axes = plt.subplots(1, 1)
        axes.imshow(stm_img_image, cmap = 'gray_r')
        axes.set_title(f'Image after manipulation {i}')
        plt.show()

    return stm_img

if __name__ == "__main__":

    molecule_R = np.array([[10, 20], [100, 200], [200, 200], [50, 190], [10, 40]])
    final_R = np.array([[120, 120], [140, 120], [130, 110], [130, 130]])
    centX = 0
    centY = 0
    width = 20e-9
    height = 20e-9

    stm_img = automation_main(molecule_R, final_R, centX, centY, width, height)

    '''
    fig, axes = plt.subplots(1, 2, figsize = (10, 5))

    # Visualize image
    axes[0].set_title('Binary image representation')
    axes[0].imshow(stm_img.raw_image)

    # Visualize physical coordinates of molecules + coordinates of goal configuration
    axes[1].set_title('Physical representation')
    axes[1].scatter(stm_img.all_molecules[:, 0], stm_img.all_molecules[:, 1])
    axes[1].scatter(stm_img.assigned_final_config[:,0], stm_img.assigned_final_config[:, 1])
    axes[1].set_xlim(centX - width/2, centY + width/2)
    axes[1].set_ylim(centY - height/2, centY + height/2)

    plt.show()
    '''
    <|MERGE_RESOLUTION|>--- conflicted
+++ resolved
@@ -3,7 +3,7 @@
     Script running tcp control test meant to run on simulator to show tcp command functionality + path finding functionality
 
     Test meant to run on Nanonis STM Simulator v5, dealing with an idealized "scan", with 6 molecules randomly placed. Goal of manipulating
-    molecules into a hexagonal pattern
+    molecules into a simple pattern
 
     Juwan Jeremy Jacobe
     University of Notre Dame
@@ -214,11 +214,8 @@
         
         for coord in pixel_path_arr_itof:
             stm_img_image_copy[int(coord[0]), int(coord[1])] = 1
-<<<<<<< HEAD
-=======
         stm_img_image_copy = generate_square_blob(stm_img_image_copy, int(pixel_path_arr_itof[0, 0]), int(pixel_path_arr_itof[0, 1]))
         fig, axes = plt.subplots(1, 1)
->>>>>>> 7e2567dd
         axes.imshow(stm_img_image_copy, cmap = 'gray_r')
         axes.set_title(f'Path from i to f from manipulation {i}')
         plt.show()
@@ -257,21 +254,4 @@
     height = 20e-9
 
     stm_img = automation_main(molecule_R, final_R, centX, centY, width, height)
-
-    '''
-    fig, axes = plt.subplots(1, 2, figsize = (10, 5))
-
-    # Visualize image
-    axes[0].set_title('Binary image representation')
-    axes[0].imshow(stm_img.raw_image)
-
-    # Visualize physical coordinates of molecules + coordinates of goal configuration
-    axes[1].set_title('Physical representation')
-    axes[1].scatter(stm_img.all_molecules[:, 0], stm_img.all_molecules[:, 1])
-    axes[1].scatter(stm_img.assigned_final_config[:,0], stm_img.assigned_final_config[:, 1])
-    axes[1].set_xlim(centX - width/2, centY + width/2)
-    axes[1].set_ylim(centY - height/2, centY + height/2)
-
-    plt.show()
-    '''
     